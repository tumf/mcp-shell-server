[project]
name = "mcp-shell-server"
description = "MCP Shell Server - Execute shell commands via MCP protocol"
authors = [
    { name = "tumf" }
]
dependencies = [
    "asyncio>=3.4.3",
    "mcp>=1.1.2",
]
requires-python = ">=3.11"
readme = "README.md"
license = { text = "MIT" }
dynamic = ["version"]

[project.scripts]
mcp-shell-server = "mcp_shell_server:main"

[project.optional-dependencies]
test = [
    "pytest>=7.4.0",
    "pytest-asyncio>=0.23.0", 
    "pytest-env>=1.1.0",
    "pytest-cov>=6.0.0",
    "pytest-mock>=3.12.0",
]
dev = [
    "ruff>=0.0.262",
    "black>=23.3.0",
    "isort>=5.12.0",
    "mypy>=1.2.0",
    "pre-commit>=3.2.2",
]

[build-system]
requires = ["hatchling"]
build-backend = "hatchling.build"

[tool.pytest.ini_options]
asyncio_mode = "strict"
testpaths = "tests"
# Set default event loop scope for async tests 
asyncio_default_fixture_loop_scope = "function"
markers = [
    "macos: marks tests that should only run on macOS",
    "slow: marks tests as slow running",
]
filterwarnings = [
    "ignore::RuntimeWarning:selectors:",
<<<<<<< HEAD
=======
    "ignore::pytest.PytestUnraisableExceptionWarning:",
>>>>>>> c3654155
    "ignore::DeprecationWarning:pytest_asyncio.plugin:",
]

[tool.ruff]
lint.select = [
    "E",  # pycodestyle errors
    "F",  # pyflakes
    "W",  # pycodestyle warnings
    "I",  # isort
    "C",  # flake8-comprehensions
    "B",  # flake8-bugbear
]
lint.ignore = [
    "E501",  # line too long, handled by black
    "B008",  # do not perform function calls in argument defaults
    "C901",  # too complex
]

[tool.black]
line-length = 88
target-version = ['py311']

[tool.isort]
profile = "black" 
line_length = 88

[tool.hatch.version]
path = "src/mcp_shell_server/version.py"

[tool.hatch.build.targets.wheel]
packages = ["src/mcp_shell_server"]

[tool.hatch.metadata]
allow-direct-references = true


[tool.coverage.report]
exclude_lines = [
    "pragma: no cover",
    "def __repr__",
    "raise NotImplementedError",
    "if __name__ == .__main__.:",
    "pass",
    "raise ImportError",
    "__version__",
    "except IOError:",
    "except IOError as e:",
    "def _cleanup_handles",
    "def __aexit__",
    "if path in [\">\", \">>\", \"<\"]:",
    "def _close_handles",
]

omit = [
    "src/mcp_shell_server/__init__.py",
    "src/mcp_shell_server/version.py",
]

[dependency-groups]
dev = [
    "black>=23.3.0",
    "isort>=5.12.0",
    "mypy>=1.2.0",
    "ruff>=0.0.262",
]<|MERGE_RESOLUTION|>--- conflicted
+++ resolved
@@ -47,10 +47,7 @@
 ]
 filterwarnings = [
     "ignore::RuntimeWarning:selectors:",
-<<<<<<< HEAD
-=======
     "ignore::pytest.PytestUnraisableExceptionWarning:",
->>>>>>> c3654155
     "ignore::DeprecationWarning:pytest_asyncio.plugin:",
 ]
 
@@ -107,12 +104,4 @@
 omit = [
     "src/mcp_shell_server/__init__.py",
     "src/mcp_shell_server/version.py",
-]
-
-[dependency-groups]
-dev = [
-    "black>=23.3.0",
-    "isort>=5.12.0",
-    "mypy>=1.2.0",
-    "ruff>=0.0.262",
 ]