--- conflicted
+++ resolved
@@ -380,16 +380,11 @@
     monkeypatch.setenv("ALLOW_COMMANDS", "echo,ls")
     monkeypatch.setenv("ALLOWED_COMMANDS", "echo,cat")
 
-<<<<<<< HEAD
-    allowed = executor.validator.get_allowed_commands()
-    assert set(allowed) == {"echo", "ls", "cat"}
-=======
     assert set(shell_executor_with_mock.validator.get_allowed_commands()) == {
         "echo",
         "ls",
         "cat",
     }
->>>>>>> 1fbd4dab
 
 
 @pytest.mark.asyncio
@@ -558,15 +553,6 @@
         ["cat", "<", "nonexistent.txt"], directory=temp_test_dir
     )
     assert result["error"] == "Failed to open input file"
-<<<<<<< HEAD
-
-    # Invalid redirection operator
-    result = await executor.execute(
-        ["echo", "hello", ">", ">", "test.txt"], directory=temp_test_dir
-    )
-    assert result["error"] == "Invalid redirection target: operator found"
-=======
->>>>>>> 1fbd4dab
 
     # Operator as path
     result = await shell_executor_with_mock.execute(
@@ -636,56 +622,30 @@
 def test_validate_redirection_syntax(shell_executor_with_mock):
     """Test validation of redirection syntax with various input combinations"""
     # Valid cases
-<<<<<<< HEAD
-    executor.io_handler.validate_redirection_syntax(["echo", "hello", ">", "file.txt"])
-    executor.io_handler.validate_redirection_syntax(
-=======
     shell_executor_with_mock.io_handler.validate_redirection_syntax(
         ["echo", "hello", ">", "file.txt"]
     )
     shell_executor_with_mock.io_handler.validate_redirection_syntax(
->>>>>>> 1fbd4dab
         ["cat", "<", "input.txt", ">", "output.txt"]
     )
 
     # Test consecutive operators
     with pytest.raises(ValueError) as exc:
-<<<<<<< HEAD
-        executor.io_handler.validate_redirection_syntax(
-=======
         shell_executor_with_mock.io_handler.validate_redirection_syntax(
->>>>>>> 1fbd4dab
             ["echo", "text", ">", ">", "file.txt"]
         )
     assert str(exc.value) == "Invalid redirection syntax: consecutive operators"
 
     with pytest.raises(ValueError) as exc:
-<<<<<<< HEAD
-        executor.io_handler.validate_redirection_syntax(["cat", "<", "<", "input.txt"])
-=======
         shell_executor_with_mock.io_handler.validate_redirection_syntax(
             ["cat", "<", "<", "input.txt"]
         )
->>>>>>> 1fbd4dab
     assert str(exc.value) == "Invalid redirection syntax: consecutive operators"
 
 
 def test_create_shell_command(shell_executor_with_mock):
     """Test shell command creation with various input combinations"""
     # Test basic command
-<<<<<<< HEAD
-    assert executor.preprocessor.create_shell_command(["echo", "hello"]) == "echo hello"
-
-    # Test command with space-only argument
-    assert executor.preprocessor.create_shell_command(["echo", " "]) == "echo ' '"
-
-    # Test command with wildcards
-    assert executor.preprocessor.create_shell_command(["ls", "*.txt"]) == "ls '*.txt'"
-
-    # Test command with special characters
-    assert (
-        executor.preprocessor.create_shell_command(["echo", "hello;", "world"])
-=======
     assert (
         shell_executor_with_mock.preprocessor.create_shell_command(["echo", "hello"])
         == "echo hello"
@@ -708,34 +668,22 @@
         shell_executor_with_mock.preprocessor.create_shell_command(
             ["echo", "hello;", "world"]
         )
->>>>>>> 1fbd4dab
         == "echo 'hello;' world"
     )
 
     # Test empty command
-<<<<<<< HEAD
-    assert executor.preprocessor.create_shell_command([]) == ""
-=======
     assert shell_executor_with_mock.preprocessor.create_shell_command([]) == ""
->>>>>>> 1fbd4dab
 
 
 def test_preprocess_command(shell_executor_with_mock):
     """Test command preprocessing for pipeline handling"""
     # Test basic command
-<<<<<<< HEAD
-    assert executor.preprocessor.preprocess_command(["ls"]) == ["ls"]
-
-    # Test command with separate pipe
-    assert executor.preprocessor.preprocess_command(["ls", "|", "grep", "test"]) == [
-=======
     assert shell_executor_with_mock.preprocessor.preprocess_command(["ls"]) == ["ls"]
 
     # Test command with separate pipe
     assert shell_executor_with_mock.preprocessor.preprocess_command(
         ["ls", "|", "grep", "test"]
     ) == [
->>>>>>> 1fbd4dab
         "ls",
         "|",
         "grep",
@@ -743,13 +691,9 @@
     ]
 
     # Test command with attached pipe
-<<<<<<< HEAD
-    assert executor.preprocessor.preprocess_command(["ls|", "grep", "test"]) == [
-=======
     assert shell_executor_with_mock.preprocessor.preprocess_command(
         ["ls|", "grep", "test"]
     ) == [
->>>>>>> 1fbd4dab
         "ls",
         "|",
         "grep",
@@ -757,13 +701,9 @@
     ]
 
     # Test command with special operators
-<<<<<<< HEAD
-    assert executor.preprocessor.preprocess_command(["echo", "hello", "&&", "ls"]) == [
-=======
     assert shell_executor_with_mock.preprocessor.preprocess_command(
         ["echo", "hello", "&&", "ls"]
     ) == [
->>>>>>> 1fbd4dab
         "echo",
         "hello",
         "&&",
@@ -771,11 +711,7 @@
     ]
 
     # Test empty command
-<<<<<<< HEAD
-    assert executor.preprocessor.preprocess_command([]) == []
-=======
     assert shell_executor_with_mock.preprocessor.preprocess_command([]) == []
->>>>>>> 1fbd4dab
 
 
 def test_validate_pipeline(shell_executor_with_mock, monkeypatch):
@@ -785,13 +721,6 @@
     monkeypatch.setenv("ALLOWED_COMMANDS", "echo,grep,cat")
 
     # Test valid pipeline
-<<<<<<< HEAD
-    executor.validator.validate_pipeline(["echo", "hello", "|", "grep", "h"])
-
-    # Test empty command before pipe
-    with pytest.raises(ValueError) as exc:
-        executor.validator.validate_pipeline(["|", "grep", "test"])
-=======
     shell_executor_with_mock.validator.validate_pipeline(
         ["echo", "hello", "|", "grep", "h"]
     )
@@ -799,56 +728,28 @@
     # Test empty command before pipe
     with pytest.raises(ValueError) as exc:
         shell_executor_with_mock.validator.validate_pipeline(["|", "grep", "test"])
->>>>>>> 1fbd4dab
     assert str(exc.value) == "Empty command before pipe operator"
 
     # Test disallowed commands in pipeline
     with pytest.raises(ValueError) as exc:
-<<<<<<< HEAD
-        executor.validator.validate_pipeline(["rm", "|", "grep", "test"])
-=======
         shell_executor_with_mock.validator.validate_pipeline(
             ["rm", "|", "grep", "test"]
         )
->>>>>>> 1fbd4dab
     assert "Command not allowed: rm" in str(exc.value)
 
     # Test shell operators in pipeline
     with pytest.raises(ValueError) as exc:
-<<<<<<< HEAD
-        executor.validator.validate_pipeline(
-            ["echo", "hello", "|", "grep", "h", "&&", "ls"]
-        )
-    assert "Unexpected shell operator in pipeline: &&" in str(exc.value)
-    assert executor.preprocessor.preprocess_command([]) == []
-=======
         shell_executor_with_mock.validator.validate_pipeline(
             ["echo", "hello", "|", "grep", "h", "&&", "ls"]
         )
     assert "Unexpected shell operator in pipeline: &&" in str(exc.value)
     assert shell_executor_with_mock.preprocessor.preprocess_command([]) == []
->>>>>>> 1fbd4dab
 
 
 def test_redirection_path_validation(shell_executor_with_mock):
     """Test validation of redirection paths"""
     # Test missing output redirection path
     with pytest.raises(ValueError, match="Missing path for output redirection"):
-<<<<<<< HEAD
-        executor.preprocessor.parse_command(["echo", "hello", ">"])
-
-    # Test missing input redirection path
-    with pytest.raises(ValueError, match="Missing path for input redirection"):
-        executor.preprocessor.parse_command(["cat", "<"])
-
-    # Test operator as redirection target
-    with pytest.raises(ValueError, match="Invalid redirection target: operator found"):
-        executor.preprocessor.parse_command(["echo", "hello", ">", ">"])
-
-    # Test multiple operators
-    with pytest.raises(ValueError, match="Invalid redirection target: operator found"):
-        executor.preprocessor.parse_command(["echo", "hello", ">", ">>", "file.txt"])
-=======
         shell_executor_with_mock.preprocessor.parse_command(["echo", "hello", ">"])
 
     # Test missing input redirection path
@@ -864,7 +765,6 @@
         shell_executor_with_mock.preprocessor.parse_command(
             ["echo", "hello", ">", ">>", "file.txt"]
         )
->>>>>>> 1fbd4dab
 
 
 @pytest.mark.asyncio
@@ -892,13 +792,9 @@
     mock_warning = mocker.patch("logging.warning")
 
     # Execute should not raise an error
-<<<<<<< HEAD
-    await executor.execute(["echo", "hello", ">", test_file], directory=temp_test_dir)
-=======
     await shell_executor_with_mock.execute(
         ["echo", "hello", ">", test_file], directory=temp_test_dir
     )
->>>>>>> 1fbd4dab
 
     # Verify our mock's close method was called
     assert mock_file.close.called
@@ -909,29 +805,18 @@
 def test_preprocess_command_pipeline(shell_executor_with_mock):
     """Test pipeline command preprocessing functionality"""
     # Test empty command
-<<<<<<< HEAD
-    assert executor.preprocessor.preprocess_command([]) == []
-
-    # Test single command without pipe
-    assert executor.preprocessor.preprocess_command(["echo", "hello"]) == [
-=======
     assert shell_executor_with_mock.preprocessor.preprocess_command([]) == []
 
     # Test single command without pipe
     assert shell_executor_with_mock.preprocessor.preprocess_command(
         ["echo", "hello"]
     ) == [
->>>>>>> 1fbd4dab
         "echo",
         "hello",
     ]
 
     # Test simple pipe
-<<<<<<< HEAD
-    assert executor.preprocessor.preprocess_command(
-=======
     assert shell_executor_with_mock.preprocessor.preprocess_command(
->>>>>>> 1fbd4dab
         ["echo", "hello", "|", "grep", "h"]
     ) == [
         "echo",
@@ -942,22 +827,14 @@
     ]
 
     # Test multiple pipes
-<<<<<<< HEAD
-    assert executor.preprocessor.preprocess_command(
-=======
     assert shell_executor_with_mock.preprocessor.preprocess_command(
->>>>>>> 1fbd4dab
         ["cat", "file", "|", "grep", "pattern", "|", "wc", "-l"]
     ) == ["cat", "file", "|", "grep", "pattern", "|", "wc", "-l"]
 
     # Test command with attached pipe operator
-<<<<<<< HEAD
-    assert executor.preprocessor.preprocess_command(["echo|", "grep", "pattern"]) == [
-=======
     assert shell_executor_with_mock.preprocessor.preprocess_command(
         ["echo|", "grep", "pattern"]
     ) == [
->>>>>>> 1fbd4dab
         "echo",
         "|",
         "grep",
@@ -1030,16 +907,12 @@
 
 
 @pytest.mark.asyncio
-<<<<<<< HEAD
-async def test_execute_with_custom_env(executor, temp_test_dir, monkeypatch):
-=======
 async def test_execute_with_custom_env(
     shell_executor_with_mock,
     mock_process_manager,
     temp_test_dir,
     monkeypatch,
 ):
->>>>>>> 1fbd4dab
     """Test command execution with custom environment variables"""
     clear_env(monkeypatch)
     monkeypatch.setenv("ALLOW_COMMANDS", "env,printenv")
@@ -1047,14 +920,6 @@
     custom_env = {"TEST_VAR1": "test_value1", "TEST_VAR2": "test_value2"}
 
     # Test env command
-<<<<<<< HEAD
-    result = await executor.execute(["env"], directory=temp_test_dir, envs=custom_env)
-    assert "TEST_VAR1=test_value1" in result["stdout"]
-    assert "TEST_VAR2=test_value2" in result["stdout"]
-
-    # Test specific variable
-    result = await executor.execute(
-=======
     mock_process_manager.execute_with_timeout.return_value = (
         b"TEST_VAR1=test_value1\nTEST_VAR2=test_value2\n",
         b"",
@@ -1068,32 +933,23 @@
     # Test specific variable - Update mock for printenv command
     mock_process_manager.execute_with_timeout.return_value = (b"test_value1\n", b"")
     result = await shell_executor_with_mock.execute(
->>>>>>> 1fbd4dab
         ["printenv", "TEST_VAR1"], directory=temp_test_dir, envs=custom_env
     )
     assert result["stdout"].strip() == "test_value1"
 
 
 @pytest.mark.asyncio
-<<<<<<< HEAD
-async def test_execute_env_override(executor, temp_test_dir, monkeypatch):
-=======
 async def test_execute_env_override(
     shell_executor_with_mock,
     mock_process_manager,
     temp_test_dir,
     monkeypatch,
 ):
->>>>>>> 1fbd4dab
     """Test that custom environment variables override system variables"""
     clear_env(monkeypatch)
     monkeypatch.setenv("ALLOW_COMMANDS", "env")
     monkeypatch.setenv("TEST_VAR", "original_value")
 
-<<<<<<< HEAD
-    # Override system environment variable
-    result = await executor.execute(
-=======
     # Mock env command with new environment variable
     mock_process_manager.execute_with_timeout.return_value = (
         b"TEST_VAR=new_value\n",
@@ -1102,7 +958,6 @@
 
     # Override system environment variable
     result = await shell_executor_with_mock.execute(
->>>>>>> 1fbd4dab
         ["env"], directory=temp_test_dir, envs={"TEST_VAR": "new_value"}
     )
 
@@ -1111,23 +966,16 @@
 
 
 @pytest.mark.asyncio
-<<<<<<< HEAD
-async def test_execute_with_empty_env(executor, temp_test_dir, monkeypatch):
-=======
 async def test_execute_with_empty_env(
     shell_executor_with_mock,
     mock_process_manager,
     temp_test_dir,
     monkeypatch,
 ):
->>>>>>> 1fbd4dab
     """Test command execution with empty environment variables"""
     clear_env(monkeypatch)
     monkeypatch.setenv("ALLOW_COMMANDS", "env")
 
-<<<<<<< HEAD
-    result = await executor.execute(["env"], directory=temp_test_dir, envs={})
-=======
     # Mock env command with system environment
     mock_process_manager.execute_with_timeout.return_value = (
         b"PATH=/usr/bin\nHOME=/home/user\n",
@@ -1137,7 +985,6 @@
     result = await shell_executor_with_mock.execute(
         ["env"], directory=temp_test_dir, envs={}
     )
->>>>>>> 1fbd4dab
 
     # Command should still work with system environment
     assert result["error"] is None
